--- conflicted
+++ resolved
@@ -483,19 +483,13 @@
 			delay := time.Since(conn.lastHeartbeatSent)
 			if f.authManager != nil {
 				f.authManager.RecordDelayMeasurement(delay)
+				logger.Debugf("%s: Recorded delay measurement: %v, average: %v", f.tag, delay, f.authManager.GetAverageDelay())
 			}
 		}
 
 		responseBuffer := f.router.GetBuffer()
 		responseLen := CreateHeartbeatAck(responseBuffer)
-<<<<<<< HEAD
-		_, err := conn.Write(responseBuffer[:responseLen])
-		if err != nil {
-			return
-		}
-=======
 		conn.Write(responseBuffer[:responseLen])
->>>>>>> c2baf966
 		f.router.PutBuffer(responseBuffer)
 
 	}
